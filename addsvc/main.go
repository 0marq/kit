--- conflicted
+++ resolved
@@ -61,13 +61,8 @@
 
 	// `package log` domain
 	var logger kitlog.Logger
-<<<<<<< HEAD
 	logger = kitlog.NewLogfmtLogger(os.Stderr)
-	logger = kitlog.With(logger, "ts", kitlog.DefaultTimestampUTC)
-=======
-	logger = kitlog.NewPrefixLogger(os.Stderr)
 	logger = kitlog.With(logger, "ts", kitlog.DefaultTimestampUTC, "caller", kitlog.DefaultCaller)
->>>>>>> 2bb7bb25
 	stdlog.SetOutput(kitlog.NewStdlibAdapter(logger)) // redirect stdlib logging to us
 	stdlog.SetFlags(0)                                // flags are handled in our logger
 
